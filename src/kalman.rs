use std::usize;

use nalgebra::{Matrix, RealField, SMatrix, SVector};

use crate::{
    measurement::{LinearMeasurement, Measurement},
    system::{LinearSystemNoInput, System},
};

/// Representation of Kalman filter
#[derive(Debug)]
struct Kalman<T, const N: usize, const U: usize, S> {
    /// Covariance
    pub P: SMatrix<T, N, N>,
    /// The associated system
    pub system: S,
}

impl<T: RealField + Copy, const N: usize, const U: usize, S: System<T, N, U>> Kalman<T, N, U, S> {
    pub fn predict(&mut self) {
        self.system.step();
        let F = self.system.transition();
        self.P = F * self.P * F.transpose() + self.system.covariance();
    }

    pub fn predict_with_input(&mut self, u: SVector<T, U>) {
        self.system.step_with_input(u);
        let F = self.system.transition();
        self.P = F * self.P * F.transpose() + self.system.covariance();
    }

    pub fn new(system: S) -> Self {
        Kalman {
            P: SMatrix::zeros(),
            system,
        }
    }
}

trait KalmanUpdate<T, const N: usize, const M: usize, ME: Measurement<T, N, M>> {
    fn update(&mut self, measurement: &ME);
}

impl<
        T: RealField + Copy,
        const N: usize,
        const M: usize,
        const U: usize,
        S: System<T, N, U>,
        ME: Measurement<T, N, M>,
    > KalmanUpdate<T, N, M, ME> for Kalman<T, N, U, S>
{
    fn update(&mut self, measurement: &ME) {
        let H_transpose = measurement.observation().transpose();
        // innovation
        let y = measurement.innovation(self.system.state());
        // innovation covariance
        let S = measurement.observation() * self.P * H_transpose + measurement.covariance();
        // Optimal gain
        let K = self.P * H_transpose * S.try_inverse().unwrap();
        // state update
        *self.system.state_mut() += K * y;
        // covariance update
        self.P = (SMatrix::identity() - K * measurement.observation()) * self.P;
    }
}

/// Kalman filter with a fixed shape measurement
struct Kalman1M<
    T,
    const N: usize,
    const U: usize,
    const M: usize,
    S: System<T, N, U>,
    ME: Measurement<T, N, M>,
> {
    kalman: Kalman<T, N, U, S>,
    measurement: ME,
}

<<<<<<< HEAD
#[cfg(test)]
mod tests {
    use nalgebra::{Matrix1x2, Matrix2, SMatrix, Vector1, Vector2};

    use crate::measurement::Measurement;

    use super::{KalmanLinearNoInput, KalmanUpdate};

    // #[test]
    // fn different_measurments() {
    //     let mut kf = KalmanLinearNoInput::new_linear_no_input(
    //         Matrix2::new(1.0, 0.1, 0.0, 1.0),
    //         SMatrix::identity(),
    //     );
    //     let m1 = Measurement {
    //         z: Vector1::new(5.0),
    //         H: Matrix1x2::new(1.0, 0.0),
    //         R: SMatrix::identity(),
    //     };
    //     let m2 = Measurement {
    //         z: Vector2::new(5.0, 1.4),
    //         H: Matrix2::identity(),
    //         R: SMatrix::identity(),
    //     };
    //     kf.predict();
    //     kf.update(&m1);
    //     kf.predict();
    //     kf.update(&m2);
    // }

    // #[test]
    // fn const_velocity() {
    //     // Example usage with position and velocity states and measured position
    //     // Model assumes constant velocity

    //     // Timestep
    //     let dt = 0.1;
    //     let F = Matrix2::new(1.0, 0.1, 0.0, 1.0);
    //     let Q = Matrix2::identity();
    //     let H = Matrix1x2::new(1.0, 0.0);
    //     let R = Matrix1::identity() * 0.5;
    //     let mut kalman = Kalman::new(F, Q, H, R);

    //     // Create a random number generator (using rand_distr crate)
    //     let position_error = Normal::new(0.0, 1.0).unwrap();
    //     let mut rng = rand::thread_rng();

    //     // set initial state and covariance
    //     kalman.x = Vector2::new(position_error.sample(&mut rng), 0.0);
    //     kalman.P = Q;

    //     // Record state evolution
    //     const T: usize = 40;
    //     const VELOCITY: f64 = 1.0;
    //     let positions = (0..T).map(|t| (t as f64) * VELOCITY).collect::<Vec<f64>>();
    //     let mut measured = Vec::with_capacity(T);
    //     let mut predicted = Vec::with_capacity(T);
    //     let mut updated = Vec::with_capacity(T);
    //     let mut covariance = Vec::with_capacity(T);

    //     // iterate though time in seconds
    //     for position in &positions {
    //         // The noise corrupted measurement
    //         let measurement = position + position_error.sample(&mut rng);
    //         measured.push(measurement);
    //         // kalman predict and update
    //         kalman.predict();
    //         predicted.push(kalman.x.x);
    //         kalman.update(&Matrix1::new(measurement));
    //         updated.push(kalman.x.x);
    //         covariance.push(kalman.P.m11);
    //     }

    //     let root = SVGBackend::new("plots/kf1.svg", (640, 480)).into_drawing_area();
    //     root.fill(&WHITE);
    //     let mut chart = ChartBuilder::on(&root)
    //         .caption("KF Position Estimate 1", ("sans-serif", 30).into_font())
    //         .margin(5)
    //         .x_label_area_size(30)
    //         .y_label_area_size(30)
    //         .build_cartesian_2d(0f32..(T as f32), 0f32..(T as f32))
    //         .unwrap();

    //     chart.configure_mesh().draw().unwrap();

    //     chart
    //         .draw_series(LineSeries::new(
    //             (0..T).zip(positions).map(|(t, x)| (t as f32, x as f32)),
    //             &BLACK,
    //         ))
    //         .unwrap()
    //         .label("Real")
    //         .legend(|(x, y)| PathElement::new(vec![(x, y), (x + 20, y)], &BLACK));

    //     chart
    //         .draw_series(LineSeries::new(
    //             (0..T).zip(measured).map(|(t, x)| (t as f32, x as f32)),
    //             &RED,
    //         ))
    //         .unwrap()
    //         .label("Measured")
    //         .legend(|(x, y)| PathElement::new(vec![(x, y), (x + 20, y)], &RED));
=======
impl<T: RealField + Copy, const N: usize, const M: usize>
    Kalman1M<T, N, 0, M, LinearSystemNoInput<T, N>, LinearMeasurement<T, N, M>>
{
    pub fn new_linear_no_input(
        F: SMatrix<T, N, N>,
        Q: SMatrix<T, N, N>,
        H: SMatrix<T, M, N>,
        R: SMatrix<T, M, M>,
    ) -> Self {
        Kalman1M {
            kalman: Kalman::new_linear_no_input(F, Q),
            measurement: LinearMeasurement {
                z: SMatrix::zeros(),
                H,
                R,
            },
        }
    }
>>>>>>> 5ed5c7bd

    pub fn predict(&mut self) {
        self.kalman.predict();
    }

    pub fn update(&mut self, z: SVector<T, M>) {
        self.measurement.z = z;
        self.kalman.update(&self.measurement);
    }
}

type KalmanLinearNoInput<T, const N: usize> = Kalman<T, N, 0, LinearSystemNoInput<T, N>>;

impl<T: RealField + Copy, const N: usize> KalmanLinearNoInput<T, N> {
    pub fn new_linear_no_input(F: SMatrix<T, N, N>, Q: SMatrix<T, N, N>) -> Self {
        Kalman::new(LinearSystemNoInput::new(F, Q, SMatrix::zeros()))
    }
}<|MERGE_RESOLUTION|>--- conflicted
+++ resolved
@@ -78,110 +78,6 @@
     measurement: ME,
 }
 
-<<<<<<< HEAD
-#[cfg(test)]
-mod tests {
-    use nalgebra::{Matrix1x2, Matrix2, SMatrix, Vector1, Vector2};
-
-    use crate::measurement::Measurement;
-
-    use super::{KalmanLinearNoInput, KalmanUpdate};
-
-    // #[test]
-    // fn different_measurments() {
-    //     let mut kf = KalmanLinearNoInput::new_linear_no_input(
-    //         Matrix2::new(1.0, 0.1, 0.0, 1.0),
-    //         SMatrix::identity(),
-    //     );
-    //     let m1 = Measurement {
-    //         z: Vector1::new(5.0),
-    //         H: Matrix1x2::new(1.0, 0.0),
-    //         R: SMatrix::identity(),
-    //     };
-    //     let m2 = Measurement {
-    //         z: Vector2::new(5.0, 1.4),
-    //         H: Matrix2::identity(),
-    //         R: SMatrix::identity(),
-    //     };
-    //     kf.predict();
-    //     kf.update(&m1);
-    //     kf.predict();
-    //     kf.update(&m2);
-    // }
-
-    // #[test]
-    // fn const_velocity() {
-    //     // Example usage with position and velocity states and measured position
-    //     // Model assumes constant velocity
-
-    //     // Timestep
-    //     let dt = 0.1;
-    //     let F = Matrix2::new(1.0, 0.1, 0.0, 1.0);
-    //     let Q = Matrix2::identity();
-    //     let H = Matrix1x2::new(1.0, 0.0);
-    //     let R = Matrix1::identity() * 0.5;
-    //     let mut kalman = Kalman::new(F, Q, H, R);
-
-    //     // Create a random number generator (using rand_distr crate)
-    //     let position_error = Normal::new(0.0, 1.0).unwrap();
-    //     let mut rng = rand::thread_rng();
-
-    //     // set initial state and covariance
-    //     kalman.x = Vector2::new(position_error.sample(&mut rng), 0.0);
-    //     kalman.P = Q;
-
-    //     // Record state evolution
-    //     const T: usize = 40;
-    //     const VELOCITY: f64 = 1.0;
-    //     let positions = (0..T).map(|t| (t as f64) * VELOCITY).collect::<Vec<f64>>();
-    //     let mut measured = Vec::with_capacity(T);
-    //     let mut predicted = Vec::with_capacity(T);
-    //     let mut updated = Vec::with_capacity(T);
-    //     let mut covariance = Vec::with_capacity(T);
-
-    //     // iterate though time in seconds
-    //     for position in &positions {
-    //         // The noise corrupted measurement
-    //         let measurement = position + position_error.sample(&mut rng);
-    //         measured.push(measurement);
-    //         // kalman predict and update
-    //         kalman.predict();
-    //         predicted.push(kalman.x.x);
-    //         kalman.update(&Matrix1::new(measurement));
-    //         updated.push(kalman.x.x);
-    //         covariance.push(kalman.P.m11);
-    //     }
-
-    //     let root = SVGBackend::new("plots/kf1.svg", (640, 480)).into_drawing_area();
-    //     root.fill(&WHITE);
-    //     let mut chart = ChartBuilder::on(&root)
-    //         .caption("KF Position Estimate 1", ("sans-serif", 30).into_font())
-    //         .margin(5)
-    //         .x_label_area_size(30)
-    //         .y_label_area_size(30)
-    //         .build_cartesian_2d(0f32..(T as f32), 0f32..(T as f32))
-    //         .unwrap();
-
-    //     chart.configure_mesh().draw().unwrap();
-
-    //     chart
-    //         .draw_series(LineSeries::new(
-    //             (0..T).zip(positions).map(|(t, x)| (t as f32, x as f32)),
-    //             &BLACK,
-    //         ))
-    //         .unwrap()
-    //         .label("Real")
-    //         .legend(|(x, y)| PathElement::new(vec![(x, y), (x + 20, y)], &BLACK));
-
-    //     chart
-    //         .draw_series(LineSeries::new(
-    //             (0..T).zip(measured).map(|(t, x)| (t as f32, x as f32)),
-    //             &RED,
-    //         ))
-    //         .unwrap()
-    //         .label("Measured")
-    //         .legend(|(x, y)| PathElement::new(vec![(x, y), (x + 20, y)], &RED));
-=======
 impl<T: RealField + Copy, const N: usize, const M: usize>
     Kalman1M<T, N, 0, M, LinearSystemNoInput<T, N>, LinearMeasurement<T, N, M>>
 {
@@ -200,7 +96,6 @@
             },
         }
     }
->>>>>>> 5ed5c7bd
 
     pub fn predict(&mut self) {
         self.kalman.predict();
